//#include <regex>
#include <mutex>

#include "Crazyflie.h"
#include "crtp.h"

#include "Crazyradio.h"
#include "CrazyflieUSB.h"

#include <iostream>
#include <cstring>
#include <stdexcept>
#include <thread>

#define MAX_RADIOS 16
#define MAX_USB     4

Crazyradio* g_crazyradios[MAX_RADIOS];
std::mutex g_radioMutex[MAX_RADIOS];

CrazyflieUSB* g_crazyflieUSB[MAX_USB];
std::mutex g_crazyflieusbMutex[MAX_USB];


Crazyflie::Crazyflie(
  const std::string& link_uri)
  : m_radio(nullptr)
  , m_transport(nullptr)
  , m_devId(0)
  , m_channel(0)
  , m_address(0)
  , m_datarate(Crazyradio::Datarate_250KPS)
  , m_logTocEntries()
  , m_logBlockCb()
  , m_paramTocEntries()
  , m_paramValues()
  , m_emptyAckCallback(nullptr)
  , m_linkQualityCallback(nullptr)
{
  int datarate;
  int channel;
  char datarateType;
  bool success = false;

  success = std::sscanf(link_uri.c_str(), "radio://%d/%d/%d%c/%lx",
     &m_devId, &channel, &datarate,
     &datarateType, &m_address) == 5;
  if (!success) {
    success = std::sscanf(link_uri.c_str(), "radio://%d/%d/%d%c",
       &m_devId, &channel, &datarate,
       &datarateType) == 4;
    m_address = 0xE7E7E7E7E7;
  }

  if (success)
  {
    m_channel = channel;
    if (datarate == 250 && datarateType == 'K') {
      m_datarate = Crazyradio::Datarate_250KPS;
    }
    else if (datarate == 1 && datarateType == 'M') {
      m_datarate = Crazyradio::Datarate_1MPS;
    }
    else if (datarate == 2 && datarateType == 'M') {
      m_datarate = Crazyradio::Datarate_2MPS;
    }

    if (m_devId >= MAX_RADIOS) {
      throw std::runtime_error("This version does not support that many radios. Adjust MAX_RADIOS and recompile!");
    }

    {
      std::unique_lock<std::mutex> mlock(g_radioMutex[m_devId]);
      if (!g_crazyradios[m_devId]) {
        g_crazyradios[m_devId] = new Crazyradio(m_devId);
        // g_crazyradios[m_devId]->setAckEnable(false);
        g_crazyradios[m_devId]->setAckEnable(true);
        g_crazyradios[m_devId]->setArc(0);
      }
    }

    m_radio = g_crazyradios[m_devId];
  }
  else {
    success = std::sscanf(link_uri.c_str(), "usb://%d",
       &m_devId) == 1;

    if (m_devId >= MAX_USB) {
      throw std::runtime_error("This version does not support that many CFs over USB. Adjust MAX_USB and recompile!");
    }

    {
      std::unique_lock<std::mutex> mlock(g_crazyflieusbMutex[m_devId]);
      if (!g_crazyflieUSB[m_devId]) {
        g_crazyflieUSB[m_devId] = new CrazyflieUSB(m_devId);
      }
    }

    m_transport = g_crazyflieUSB[m_devId];
  }

  if (!success) {
    throw std::runtime_error("Uri is not valid!");
  }
}

void Crazyflie::logReset()
{
  crtpLogResetRequest request;
  startBatchRequest();
  addRequest(request, 1);
  handleRequests();
}

void Crazyflie::sendSetpoint(
  float roll,
  float pitch,
  float yawrate,
  uint16_t thrust)
{
  crtpSetpointRequest request(roll, pitch, yawrate, thrust);
  sendPacket((const uint8_t*)&request, sizeof(request));
}

void Crazyflie::sendExternalPositionUpdate(
  float x,
  float y,
  float z)
{
  crtpExternalPositionUpdate position(x, y, z);
  sendPacket((const uint8_t*)&position, sizeof(position));
}

void Crazyflie::sendPing()
{
  uint8_t ping = 0xFF;
  sendPacket(&ping, sizeof(ping));
}

/**
 * Transmits any outgoing packets to the crazyflie.
 */
void Crazyflie::transmitPackets()
{
  if (!m_outgoing_packets.empty())
  {
    std::vector<crtpPacket_t>::iterator it;
    for (it = m_outgoing_packets.begin(); it != m_outgoing_packets.end(); it++)
    {
      sendPacket(it->raw, it->size);
    }
    m_outgoing_packets.clear();
  }
}

// https://forum.bitcraze.io/viewtopic.php?f=9&t=1488
void Crazyflie::reboot()
{
  const uint8_t reboot_init[] = {0xFF, 0xFE, 0xFF};
  while(!sendPacket(reboot_init, sizeof(reboot_init))) {}

  const uint8_t reboot_to_firmware[] = {0xFF, 0xFE, 0xF0, 0x01};
  while(!sendPacket(reboot_to_firmware, sizeof(reboot_to_firmware))) {}
}

void Crazyflie::rebootToBootloader()
{
  const uint8_t reboot_init[] = {0xFF, 0xFE, 0xFF};
  while(!sendPacket(reboot_init, sizeof(reboot_init))) {}

  const uint8_t reboot_to_bootloader[] = {0xFF, 0xFE, 0xF0, 0x00};
  while(!sendPacket(reboot_to_bootloader, sizeof(reboot_to_bootloader))) {}
}

void Crazyflie::requestLogToc()
{
  // Find the number of log variables in TOC
  crtpLogGetInfoRequest infoRequest;
  startBatchRequest();
  addRequest(infoRequest, 1);
  handleRequests();
  size_t len = getRequestResult<crtpLogGetInfoResponse>(0)->log_len;
  std::cout << "Log: " << len << std::endl;

  // Request detailed information
  startBatchRequest();
  for (size_t i = 0; i < len; ++i) {
    crtpLogGetItemRequest itemRequest(i);
    addRequest(itemRequest, 2);
  }
  handleRequests();

  // Update internal structure with obtained data
  m_logTocEntries.resize(len);
  for (size_t i = 0; i < len; ++i) {
    auto response = getRequestResult<crtpLogGetItemResponse>(i);
    LogTocEntry& entry = m_logTocEntries[i];
    entry.id = i;
    entry.type = (LogType)response->type;
    entry.group = std::string(&response->text[0]);
    entry.name = std::string(&response->text[entry.group.size() + 1]);
  }
}

void Crazyflie::requestParamToc()
{
  // Find the number of parameters in TOC
  crtpParamTocGetInfoRequest infoRequest;
  startBatchRequest();
  addRequest(infoRequest, 1);
  handleRequests();
  size_t len = getRequestResult<crtpParamTocGetInfoResponse>(0)->numParam;

  std::cout << "Params: " << len << std::endl;

  // Request detailed information and values
  startBatchRequest();
  for (size_t i = 0; i < len; ++i) {
    crtpParamTocGetItemRequest itemRequest(i);
    addRequest(itemRequest, 2);
    crtpParamReadRequest readRequest(i);
    addRequest(readRequest, 1);
  }
  handleRequests();

  // Update internal structure with obtained data
  m_paramTocEntries.resize(len);
  for (size_t i = 0; i < len; ++i) {
    auto r = getRequestResult<crtpParamTocGetItemResponse>(i*2+0);
    auto val = getRequestResult<crtpParamValueResponse>(i*2+1);

    ParamTocEntry& entry = m_paramTocEntries[i];
    entry.id = i;
    entry.type = (ParamType)(r->length | r-> type << 2 | r->sign << 3);
    entry.readonly = r->readonly;
    entry.group = std::string(&r->text[0]);
    entry.name = std::string(&r->text[entry.group.size() + 1]);

    ParamValue v;
    std::memcpy(&v, &val->valueFloat, 4);
    m_paramValues[i] = v;
  }
}

void Crazyflie::setParam(uint8_t id, const ParamValue& value) {

  startBatchRequest();
  bool found = false;
  for (auto&& entry : m_paramTocEntries) {
    if (entry.id == id) {
      found = true;
      switch (entry.type) {
        case ParamTypeUint8:
          {
            crtpParamWriteRequest<uint8_t> request(id, value.valueUint8);
            addRequest(request, 1);
            break;
          }
        case ParamTypeInt8:
          {
            crtpParamWriteRequest<int8_t> request(id, value.valueInt8);
            addRequest(request, 1);
            break;
          }
        case ParamTypeUint16:
          {
            crtpParamWriteRequest<uint16_t> request(id, value.valueUint16);
            addRequest(request, 1);
            break;
          }
        case ParamTypeInt16:
          {
            crtpParamWriteRequest<int16_t> request(id, value.valueInt16);
            addRequest(request, 1);
            break;
          }
        case ParamTypeUint32:
          {
            crtpParamWriteRequest<uint32_t> request(id, value.valueUint32);
            addRequest(request, 1);
            break;
          }
        case ParamTypeInt32:
          {
            crtpParamWriteRequest<int32_t> request(id, value.valueInt32);
            addRequest(request, 1);
            break;
          }
        case ParamTypeFloat:
          {
            crtpParamWriteRequest<float> request(id, value.valueFloat);
            addRequest(request, 1);
            break;
          }
      }
    }
  }

  if (!found) {
    std::stringstream sstr;
    sstr << "Could not find parameter with id " << id;
    throw std::runtime_error(sstr.str());
  }
  handleRequests();

  m_paramValues[id] = value;
}

bool Crazyflie::sendPacket(
  const uint8_t* data,
  uint32_t length)
{
  Crazyradio::Ack ack;
  sendPacket(data, length, ack);
  return ack.ack;
}

void Crazyflie::sendPacket(
  const uint8_t* data,
  uint32_t length,
  Crazyradio::Ack& ack)
{
  static uint32_t numPackets = 0;
  static uint32_t numAcks = 0;

  numPackets++;

  if (m_radio) {
    std::unique_lock<std::mutex> mlock(g_radioMutex[m_devId]);
    if (m_radio->getAddress() != m_address) {
      m_radio->setAddress(m_address);
    }
    if (m_radio->getChannel() != m_channel) {
      m_radio->setChannel(m_channel);
    }
    if (m_radio->getDatarate() != m_datarate) {
      m_radio->setDatarate(m_datarate);
    }
    m_radio->sendPacket(data, length, ack);
  } else {
    std::unique_lock<std::mutex> mlock(g_crazyflieusbMutex[m_devId]);
    m_transport->sendPacket(data, length, ack);
  }
  ack.data[ack.size] = 0;
  if (ack.ack) {
    handleAck(ack);
    numAcks++;
  }
  if (numPackets == 100) {
    if (m_linkQualityCallback) {
      // We just take the ratio of sent vs. acked packets here
      // for a sliding window of 100 packets
      float linkQuality = numAcks / (float)numPackets;
      m_linkQualityCallback(linkQuality);
    }
    numPackets = 0;
    numAcks = 0;
  }
}

void Crazyflie::handleAck(
  const Crazyradio::Ack& result)
{
  if (crtpConsoleResponse::match(result)) {
    if (result.size > 0) {
      crtpConsoleResponse* r = (crtpConsoleResponse*)result.data;
      std::cout << r->text << std::endl;
    }
    // ROS_INFO("Console: %s", r->text);
  }
  else if (crtpLogGetInfoResponse::match(result)) {
    // handled in batch system
  }
  else if (crtpLogGetItemResponse::match(result)) {
    // handled in batch system
  }
  else if (crtpLogControlResponse::match(result)) {
    // handled in batch system
  }
  else if (crtpLogDataResponse::match(result)) {
    crtpLogDataResponse* r = (crtpLogDataResponse*)result.data;
    auto iter = m_logBlockCb.find(r->blockId);
    if (iter != m_logBlockCb.end()) {
      iter->second(r, result.size - 5);
    }
    else {
      std::cout << "Received unrequested data for block: " << (int)r->blockId << std::endl;
    }
  }
  else if (crtpParamTocGetInfoResponse::match(result)) {
    // handled in batch system
  }
  else if (crtpParamTocGetItemResponse::match(result)) {
    // handled in batch system
  }
  else if (crtpParamValueResponse::match(result)) {
    // handled in batch system
  }
  else if (crtpPlatformRSSIAck::match(result)) {
    crtpPlatformRSSIAck* r = (crtpPlatformRSSIAck*)result.data;
    if (m_emptyAckCallback) {
      m_emptyAckCallback(r);
    }
  }
  else {
    crtp* header = (crtp*)result.data;
    std::cout << "Don't know ack: Port: " << (int)header->port << " Channel: " << (int)header->channel << " Len: " << (int)result.size << std::endl;
    // for (size_t i = 1; i < result.size; ++i) {
    //   std::cout << "    " << (int)result.data[i] << std::endl;
    // }
    queueGenericPacket(result);
  }
}

const Crazyflie::LogTocEntry* Crazyflie::getLogTocEntry(
  const std::string& group,
  const std::string& name) const
{
  for (auto&& entry : m_logTocEntries) {
    if (entry.group == group && entry.name == name) {
      return &entry;
    }
  }
  return nullptr;
}

const Crazyflie::ParamTocEntry* Crazyflie::getParamTocEntry(
  const std::string& group,
  const std::string& name) const
{
  for (auto&& entry : m_paramTocEntries) {
    if (entry.group == group && entry.name == name) {
      return &entry;
    }
  }
  return nullptr;
}

uint8_t Crazyflie::registerLogBlock(
  std::function<void(crtpLogDataResponse*, uint8_t)> cb)
{
  for (uint8_t id = 0; id < 255; ++id) {
    if (m_logBlockCb.find(id) == m_logBlockCb.end()) {
      m_logBlockCb[id] = cb;
      return id;
    }
  }
}

bool Crazyflie::unregisterLogBlock(
  uint8_t id)
{
  m_logBlockCb.erase(m_logBlockCb.find(id));
<<<<<<< HEAD
}

// Batch system

void Crazyflie::startBatchRequest()
{
  m_batchRequests.clear();
}

void Crazyflie::addRequest(
  const uint8_t* data,
  size_t numBytes,
  size_t numBytesToMatch)
{
  m_batchRequests.resize(m_batchRequests.size() + 1);
  m_batchRequests.back().request.resize(numBytes);
  memcpy(m_batchRequests.back().request.data(), data, numBytes);
  m_batchRequests.back().numBytesToMatch = numBytesToMatch;
  m_batchRequests.back().finished = false;
}

void Crazyflie::handleRequests(
  float baseTime,
  float timePerRequest)
{
  auto start = std::chrono::system_clock::now();
  Crazyradio::Ack ack;
  m_numRequestsFinished = 0;
  bool sendPing = false;

  float timeout = baseTime + timePerRequest * m_batchRequests.size();

  while (true) {
    if (!sendPing) {
      for (const auto& request : m_batchRequests) {
        if (!request.finished) {
          // std::cout << "sendReq" << std::endl;
          sendPacket(request.request.data(), request.request.size(), ack);
          handleBatchAck(ack);

          auto end = std::chrono::system_clock::now();
          std::chrono::duration<double> elapsedSeconds = end-start;
          if (elapsedSeconds.count() > timeout) {
            throw std::runtime_error("timeout");
          }
        }
      }
      sendPing = true;
    } else {
      for (size_t i = 0; i < 10; ++i) {
        uint8_t ping = 0xFF;
        sendPacket(&ping, sizeof(ping), ack);
        handleBatchAck(ack);
        // if (ack.ack && crtpPlatformRSSIAck::match(ack)) {
        //   sendPing = false;
        // }

        auto end = std::chrono::system_clock::now();
        std::chrono::duration<double> elapsedSeconds = end-start;
        if (elapsedSeconds.count() > timeout) {
          throw std::runtime_error("timeout");
        }
      }

      sendPing = false;
    }
    if (m_numRequestsFinished == m_batchRequests.size()) {
      break;
    }
  }
}

void Crazyflie::handleBatchAck(
  const Crazyradio::Ack& ack)
{
  if (ack.ack) {
    for (auto& request : m_batchRequests) {
      if (crtp(ack.data[0]) == crtp(request.request[0])
          && memcmp(&ack.data[1], &request.request[1], request.numBytesToMatch) == 0
          && !request.finished) {
        request.ack = ack;
        request.finished = true;
        ++m_numRequestsFinished;
        // std::cout << "gotack" <<std::endl;
        return;
      }
    }
    // handle generic ack
    handleAck(ack);
    // crtp c(ack.data[0]);
    //std::cout << "didnt handle ack " << (int) c.port << " " << (int) c.channel << " " << (int) ack.data[1] << " " << (int) ack.data[2] << std::endl;
    // TODO: generic handle ack here?
  }
}
=======
}
>>>>>>> 0761ca0d
<|MERGE_RESOLUTION|>--- conflicted
+++ resolved
@@ -451,7 +451,6 @@
   uint8_t id)
 {
   m_logBlockCb.erase(m_logBlockCb.find(id));
-<<<<<<< HEAD
 }
 
 // Batch system
@@ -546,6 +545,3 @@
     // TODO: generic handle ack here?
   }
 }
-=======
-}
->>>>>>> 0761ca0d
