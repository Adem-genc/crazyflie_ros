cmake_minimum_required(VERSION 2.8.3)
project(crazyflie_driver)

## Find catkin macros and libraries
## if COMPONENTS list like find_package(catkin REQUIRED COMPONENTS xyz)
## is used, also find other catkin packages
find_package(catkin REQUIRED COMPONENTS
  message_generation
  std_msgs
  tf
  crazyflie_cpp
)
# Enable C++11
SET(CMAKE_CXX_FLAGS "${CMAKE_CXX_FLAGS} -std=c++11")
#SET(CMAKE_CXX_COMPILER             "gcc-4.9")

## System dependencies are found with CMake's conventions
# find_package(Boost REQUIRED COMPONENTS system)


## Uncomment this if the package has a setup.py. This macro ensures
## modules and global scripts declared therein get installed
## See http://ros.org/doc/api/catkin/html/user_guide/setup_dot_py.html
# catkin_python_setup()

################################################
## Declare ROS messages, services and actions ##
################################################

## Generate services in the 'srv' folder
add_service_files(
  FILES
  AddCrazyflie.srv
  RemoveCrazyflie.srv
  UpdateParams.srv
  sendPacket.srv
)

add_message_files(
  FILES
  LogBlock.msg
  GenericLogData.msg
<<<<<<< HEAD
  FullState.msg
=======
  crtpPacket.msg
>>>>>>> e2ade2a3
)

## Generate added messages and services with any dependencies listed here
generate_messages(
  DEPENDENCIES
   std_msgs
   geometry_msgs
)

###################################
## catkin specific configuration ##
###################################
## The catkin_package macro generates cmake config files for your package
## Declare things to be passed to dependent projects
## INCLUDE_DIRS: uncomment this if you package contains header files
## LIBRARIES: libraries you create in this project that dependent projects also need
## CATKIN_DEPENDS: catkin_packages dependent projects also need
## DEPENDS: system dependencies of this project that dependent projects also need
catkin_package(
#  INCLUDE_DIRS include
#  LIBRARIES crazyflie
  CATKIN_DEPENDS
    message_runtime
    std_msgs
    tf
    crazyflie_cpp
#  DEPENDS system_lib
)

###########
## Build ##
###########

include_directories(
  ${catkin_INCLUDE_DIRS}
)

## Declare a cpp executable
add_executable(crazyflie_server
  src/crazyflie_server.cpp
)

## Add cmake target dependencies of the executable/library
## as an example, message headers may need to be generated before nodes
add_dependencies(crazyflie_server
  crazyflie_driver_generate_messages_cpp
)

## Specify libraries to link a library or executable target against
target_link_libraries(crazyflie_server
  ${catkin_LIBRARIES}
)

## Declare a cpp executable
add_executable(crazyflie_add
  src/crazyflie_add.cpp
)

add_dependencies(crazyflie_add
  crazyflie_driver_generate_messages_cpp
)

target_link_libraries(crazyflie_add
  ${catkin_LIBRARIES}
)

#############
## Install ##
#############

# all install targets should use catkin DESTINATION variables
# See http://ros.org/doc/api/catkin/html/adv_user_guide/variables.html

## Mark executable scripts (Python etc.) for installation
## in contrast to setup.py, you can choose the destination
# install(PROGRAMS
#   scripts/my_python_script
#   DESTINATION ${CATKIN_PACKAGE_BIN_DESTINATION}
# )

## Mark executables and/or libraries for installation
# install(TARGETS crazyflie crazyflie_node
#   ARCHIVE DESTINATION ${CATKIN_PACKAGE_LIB_DESTINATION}
#   LIBRARY DESTINATION ${CATKIN_PACKAGE_LIB_DESTINATION}
#   RUNTIME DESTINATION ${CATKIN_PACKAGE_BIN_DESTINATION}
# )

## Mark cpp header files for installation
# install(DIRECTORY include/${PROJECT_NAME}/
#   DESTINATION ${CATKIN_PACKAGE_INCLUDE_DESTINATION}
#   FILES_MATCHING PATTERN "*.h"
#   PATTERN ".svn" EXCLUDE
# )

## Mark other files for installation (e.g. launch and bag files, etc.)
# install(FILES
#   # myfile1
#   # myfile2
#   DESTINATION ${CATKIN_PACKAGE_SHARE_DESTINATION}
# )

#############
## Testing ##
#############

## Add gtest based cpp test target and link libraries
# catkin_add_gtest(${PROJECT_NAME}-test test/test_crazyflie.cpp)
# if(TARGET ${PROJECT_NAME}-test)
#   target_link_libraries(${PROJECT_NAME}-test ${PROJECT_NAME})
# endif()

## Add folders to be run by python nosetests
# catkin_add_nosetests(test)<|MERGE_RESOLUTION|>--- conflicted
+++ resolved
@@ -40,11 +40,8 @@
   FILES
   LogBlock.msg
   GenericLogData.msg
-<<<<<<< HEAD
   FullState.msg
-=======
   crtpPacket.msg
->>>>>>> e2ade2a3
 )
 
 ## Generate added messages and services with any dependencies listed here
